--- conflicted
+++ resolved
@@ -128,20 +128,11 @@
 
         final ObjectFactory objects = project.getObjects();
         variant.attributes(attributes -> {
-<<<<<<< HEAD
             attributes.attribute(Category.CATEGORY_ATTRIBUTE, objects.named(Category.class, Category.VERIFICATION));
             attributes.attribute(TestSuiteName.TEST_SUITE_NAME_ATTRIBUTE, objects.named(TestSuiteName.class, suite.getName()));
             attributes.attribute(TestSuiteTargetName.TEST_SUITE_TARGET_NAME_ATTRIBUTE, objects.named(TestSuiteTargetName.class, target.getName()));
             attributes.attributeProvider(TestSuiteType.TEST_SUITE_TYPE_ATTRIBUTE, suite.getTestType().map(tt -> objects.named(TestSuiteType.class, tt)));
             attributes.attribute(VerificationType.VERIFICATION_TYPE_ATTRIBUTE, objects.named(VerificationType.class, VerificationType.JACOCO_RESULTS));
-=======
-            attributes.attribute(Category.CATEGORY_ATTRIBUTE, objects.named(Category.class, Category.DOCUMENTATION));
-            attributes.attribute(DocsType.DOCS_TYPE_ATTRIBUTE, objects.named(DocsType.class, DocsType.JACOCO_COVERAGE));
-            attributes.attribute(Verification.TARGET_NAME_ATTRIBUTE, objects.named(Verification.class, suite.getName()));
-            attributes.attribute(Verification.TEST_SUITE_NAME_ATTRIBUTE, objects.named(Verification.class, suite.getName()));
-            attributes.attributeProvider(TestType.TEST_TYPE_ATTRIBUTE, suite.getTestType().map(tt -> objects.named(TestType.class, tt)));
-            attributes.attribute(Usage.USAGE_ATTRIBUTE, objects.named(Usage.class, Usage.VERIFICATION));
->>>>>>> 86da3c5c
         });
 
         variant.getOutgoing().artifact(target.getTestTask().map(task -> task.getExtensions().getByType(JacocoTaskExtension.class).getDestinationFile()), artifact -> {
