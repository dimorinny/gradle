--- conflicted
+++ resolved
@@ -17,14 +17,12 @@
 package org.gradle.language.base.plugins;
 
 import org.gradle.api.*;
-<<<<<<< HEAD
-=======
 import org.gradle.api.internal.TaskInternal;
 import org.gradle.api.internal.project.ProjectInternal;
->>>>>>> 6a26f098
 import org.gradle.api.tasks.Delete;
 import org.gradle.language.base.internal.plugins.CleanRule;
 import org.gradle.language.base.internal.tasks.AssembleBinariesTask;
+import org.gradle.util.DeprecationLogger;
 
 import java.io.File;
 import java.util.concurrent.Callable;
@@ -33,20 +31,22 @@
  * <p>A {@link org.gradle.api.Plugin} which defines a basic project lifecycle.</p>
  */
 @Incubating
-public class LifecycleBasePlugin implements Plugin<Project> {
+public class LifecycleBasePlugin implements Plugin<ProjectInternal> {
     public static final String CLEAN_TASK_NAME = "clean";
     public static final String ASSEMBLE_TASK_NAME = "assemble";
     public static final String CHECK_TASK_NAME = "check";
     public static final String BUILD_TASK_NAME = "build";
     public static final String BUILD_GROUP = "build";
     public static final String VERIFICATION_GROUP = "verification";
+    public static final String CUSTOM_LIFECYCLE_TASK_DEPRECATION_MSG = "Defining custom ‘%s’ task is deprecated when using standard lifecycle plugin";
 
-    public void apply(Project project) {
+    public void apply(ProjectInternal project) {
         addClean(project);
         addCleanRule(project);
         addAssemble(project);
         addCheck(project);
         addBuild(project);
+        addDeprecationWarningsAboutCustomLifecycleTasks(project);
     }
 
     private void addClean(final Project project) {
@@ -70,12 +70,6 @@
         assembleTask.setGroup(BUILD_GROUP);
     }
 
-<<<<<<< HEAD
-    private void addCheck(Project project) {
-        Task checkTask = project.getTasks().create(CHECK_TASK_NAME);
-        checkTask.setDescription("Runs all checks.");
-        checkTask.setGroup(VERIFICATION_GROUP);
-=======
     private void addCheck(final ProjectInternal project) {
         project.getTasks().addPlaceholderAction(CHECK_TASK_NAME, DefaultTask.class, new Action<TaskInternal>() {
             @Override
@@ -96,14 +90,19 @@
                 buildTask.dependsOn(CHECK_TASK_NAME);
             }
         });
->>>>>>> 6a26f098
     }
 
-    private void addBuild(Project project) {
-        DefaultTask buildTask = project.getTasks().create(BUILD_TASK_NAME, DefaultTask.class);
-        buildTask.setDescription("Assembles and tests this project.");
-        buildTask.setGroup(BUILD_GROUP);
-        buildTask.dependsOn(ASSEMBLE_TASK_NAME);
-        buildTask.dependsOn(CHECK_TASK_NAME);
+    private void addDeprecationWarningsAboutCustomLifecycleTasks(ProjectInternal project) {
+        project.getTasks().all(new Action<Task>() {
+            @Override
+            public void execute(Task task) {
+                if (task.getName().equals(BUILD_TASK_NAME)) {
+                    DeprecationLogger.nagUserOfDeprecated(String.format(CUSTOM_LIFECYCLE_TASK_DEPRECATION_MSG, BUILD_TASK_NAME));
+                }
+                if (task.getName().equals(CHECK_TASK_NAME)) {
+                    DeprecationLogger.nagUserOfDeprecated(String.format(CUSTOM_LIFECYCLE_TASK_DEPRECATION_MSG, CHECK_TASK_NAME));
+                }
+            }
+        });
     }
 }